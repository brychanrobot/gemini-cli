{
  "name": "@google/gemini-cli",
  "version": "0.1.8",
  "engines": {
    "node": ">=18.0.0"
  },
  "type": "module",
  "workspaces": [
    "packages/*"
  ],
  "repository": "google-gemini/gemini-cli",
  "config": {
    "sandboxImageUri": "us-docker.pkg.dev/gemini-code-dev/gemini-cli/sandbox:0.1.7"
  },
  "scripts": {
    "postinstall": "node scripts/postinstall.js",
    "generate": "node scripts/generate-git-commit-info.js",
    "build": "node scripts/build.js",
    "build:sandbox": "node scripts/build_sandbox.js",
    "build:all": "npm run build && npm run build:sandbox",
    "clean": "node scripts/clean.js",
    "prepare": "npm run bundle",
    "test": "npm run test --workspaces",
    "test:ci": "npm run test:ci --workspaces --if-present",
    "test:e2e": "npm run test:integration:sandbox:none -- --verbose --keep-output",
    "test:integration:all": "npm run test:integration:sandbox:none && npm run test:integration:sandbox:docker && npm run test:integration:sandbox:podman",
    "test:integration:sandbox:none": "GEMINI_SANDBOX=false node integration-tests/run-tests.js",
    "test:integration:sandbox:docker": "GEMINI_SANDBOX=docker node integration-tests/run-tests.js",
    "test:integration:sandbox:podman": "GEMINI_SANDBOX=podman node integration-tests/run-tests.js",
    "start": "node scripts/start.js",
    "debug": "cross-env DEBUG=1 node --inspect-brk scripts/start.js",
    "lint:fix": "eslint . --fix && eslint integration-tests --fix",
    "lint": "eslint . --ext .ts,.tsx && eslint integration-tests",
    "lint:ci": "eslint . --ext .ts,.tsx --max-warnings 0 && eslint integration-tests --max-warnings 0",
    "typecheck": "npm run typecheck --workspaces --if-present",
    "format": "prettier --write .",
    "preflight": "npm run clean && npm ci && npm run format && npm run lint:ci && npm run build && npm run typecheck && npm run test:ci",
    "auth:npm": "npx google-artifactregistry-auth",
    "auth:docker": "gcloud auth configure-docker us-west1-docker.pkg.dev",
    "auth": "npm run auth:npm && npm run auth:docker",
    "prerelease:dev": "npm run prerelease:version --workspaces && npm run prerelease:deps --workspaces",
    "bundle": "npm run generate && node esbuild.config.js && node scripts/copy_bundle_assets.js",
    "build:cli": "npm run build --workspace packages/cli",
    "build:core": "npm run build --workspace packages/core",
    "build:packages": "npm run build:core && npm run build:cli",
    "build:sandbox:fast": "node scripts/build_sandbox.js --skip-npm-install-build",
    "prepare:cli-packagejson": "node scripts/prepare-cli-packagejson.js",
    "prepare:packages": "node scripts/prepare-cli-packagejson.js && node scripts/prepare-core-package.js",
    "publish:sandbox": "node scripts/publish-sandbox.js",
    "publish:npm": "npm publish --workspaces ${NPM_PUBLISH_TAG:+--tag=$NPM_PUBLISH_TAG} ${NPM_DRY_RUN:+--dry-run}",
    "publish:release": "npm run build:packages && npm run prepare:cli-packagejson && npm run build:sandbox:fast && npm run publish:sandbox && npm run publish:npm",
    "telemetry": "node scripts/telemetry.js",
    "start:gcp": "concurrently --raw --kill-others \"npm run telemetry -- --target=gcp\" \"npm start\"",
    "prepublishOnly": "node scripts/prepublish.js"
  },
  "bin": {
    "gemini": "bundle/gemini.js"
  },
  "files": [
    "bundle/",
    "README.md",
    "LICENSE"
  ],
  "devDependencies": {
    "@types/micromatch": "^4.0.9",
    "@types/mime-types": "^2.1.4",
    "@types/minimatch": "^5.1.2",
    "@vitest/coverage-v8": "^3.1.1",
    "concurrently": "^9.2.0",
    "cross-env": "^7.0.3",
    "esbuild": "^0.25.0",
    "eslint": "^9.24.0",
    "eslint-config-prettier": "^10.1.2",
    "eslint-plugin-import": "^2.31.0",
    "eslint-plugin-license-header": "^0.8.0",
    "eslint-plugin-react": "^7.37.5",
    "eslint-plugin-react-hooks": "^5.2.0",
    "glob": "^10.4.5",
    "globals": "^16.0.0",
    "json": "^11.0.0",
    "lodash": "^4.17.21",
    "memfs": "^4.17.2",
    "prettier": "^3.5.3",
    "react-devtools-core": "^4.28.5",
    "typescript-eslint": "^8.30.1",
    "yargs": "^17.7.2"
<<<<<<< HEAD
  }
=======
  },
  "dependencies": {}
>>>>>>> fe125d59
}<|MERGE_RESOLUTION|>--- conflicted
+++ resolved
@@ -84,10 +84,5 @@
     "react-devtools-core": "^4.28.5",
     "typescript-eslint": "^8.30.1",
     "yargs": "^17.7.2"
-<<<<<<< HEAD
   }
-=======
-  },
-  "dependencies": {}
->>>>>>> fe125d59
 }