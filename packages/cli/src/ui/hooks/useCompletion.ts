/**
 * @license
 * Copyright 2025 Google LLC
 * SPDX-License-Identifier: Apache-2.0
 */

<<<<<<< HEAD
import { useState, useEffect, useCallback, useRef, useMemo } from 'react';
=======
import { useState, useEffect, useCallback, useMemo, useRef } from 'react';
import * as fs from 'fs/promises';
import * as path from 'path';
import { glob } from 'glob';
>>>>>>> 820169ba
import {
  escapePath,
  unescapePath,
  getErrorMessage,
  Config,
  FileSearch,
  AbortError,
} from '@google/gemini-cli-core';
import {
  MAX_SUGGESTIONS_TO_SHOW,
  Suggestion,
} from '../components/SuggestionsDisplay.js';
import { CommandContext, SlashCommand } from '../commands/types.js';
import {
  logicalPosToOffset,
  TextBuffer,
} from '../components/shared/text-buffer.js';
import { isSlashCommand } from '../utils/commandUtils.js';
import { toCodePoints } from '../utils/textUtils.js';

// The FileSearch engine is initialized asynchronously. This enum manages its state.
enum FileSearchStatus {
  // Not yet started.
  IDLE,
  // The initialize() promise is in flight.
  INITIALIZING,
  // Ready to serve search requests.
  READY,
}

export interface UseCompletionReturn {
  suggestions: Suggestion[];
  activeSuggestionIndex: number;
  visibleStartIndex: number;
  showSuggestions: boolean;
  isLoadingSuggestions: boolean;
  isPerfectMatch: boolean;
  setActiveSuggestionIndex: React.Dispatch<React.SetStateAction<number>>;
  setShowSuggestions: React.Dispatch<React.SetStateAction<boolean>>;
  resetCompletionState: () => void;
  navigateUp: () => void;
  navigateDown: () => void;
  handleAutocomplete: (indexToUse: number) => void;
}

export function useCompletion(
  buffer: TextBuffer,
  dirs: readonly string[],
  cwd: string,
  slashCommands: readonly SlashCommand[],
  commandContext: CommandContext,
  config?: Config,
): UseCompletionReturn {
  const [suggestions, setSuggestions] = useState<Suggestion[]>([]);
  const suggestionsRef = useRef(suggestions);
  suggestionsRef.current = suggestions;

  const [activeSuggestionIndex, setActiveSuggestionIndex] =
    useState<number>(-1);
  const [visibleStartIndex, setVisibleStartIndex] = useState<number>(0);
  const [showSuggestions, setShowSuggestions] = useState<boolean>(false);
  const [isLoadingSuggestions, setIsLoadingSuggestions] =
    useState<boolean>(false);
  const [isPerfectMatch, setIsPerfectMatch] = useState<boolean>(false);
<<<<<<< HEAD
  const fileSearchRef = useRef<FileSearch | null>(null);
  const searchAbortControllerRef = useRef<AbortController | null>(null);
  const loadingTimerRef = useRef<NodeJS.Timeout | null>(null);
  const [fileSearchStatus, setFileSearchStatus] = useState<FileSearchStatus>(
    FileSearchStatus.IDLE,
  );
=======
  const completionStart = useRef(-1);
  const completionEnd = useRef(-1);

  const cursorRow = buffer.cursor[0];
  const cursorCol = buffer.cursor[1];
>>>>>>> 820169ba

  const resetCompletionState = useCallback(() => {
    setSuggestions([]);
    setActiveSuggestionIndex(-1);
    setVisibleStartIndex(0);
    setShowSuggestions(false);
    setIsLoadingSuggestions(false);
    setIsPerfectMatch(false);
    if (loadingTimerRef.current) {
      clearTimeout(loadingTimerRef.current);
    }
    fileSearchRef.current = null;
    setFileSearchStatus(FileSearchStatus.IDLE);
  }, []);

  const navigateUp = useCallback(() => {
    if (suggestions.length === 0) return;

    setActiveSuggestionIndex((prevActiveIndex) => {
      // Calculate new active index, handling wrap-around
      const newActiveIndex =
        prevActiveIndex <= 0 ? suggestions.length - 1 : prevActiveIndex - 1;

      // Adjust scroll position based on the new active index
      setVisibleStartIndex((prevVisibleStart) => {
        // Case 1: Wrapped around to the last item
        if (
          newActiveIndex === suggestions.length - 1 &&
          suggestions.length > MAX_SUGGESTIONS_TO_SHOW
        ) {
          return Math.max(0, suggestions.length - MAX_SUGGESTIONS_TO_SHOW);
        }
        // Case 2: Scrolled above the current visible window
        if (newActiveIndex < prevVisibleStart) {
          return newActiveIndex;
        }
        // Otherwise, keep the current scroll position
        return prevVisibleStart;
      });

      return newActiveIndex;
    });
  }, [suggestions.length]);

  const navigateDown = useCallback(() => {
    if (suggestions.length === 0) return;

    setActiveSuggestionIndex((prevActiveIndex) => {
      // Calculate new active index, handling wrap-around
      const newActiveIndex =
        prevActiveIndex >= suggestions.length - 1 ? 0 : prevActiveIndex + 1;

      // Adjust scroll position based on the new active index
      setVisibleStartIndex((prevVisibleStart) => {
        // Case 1: Wrapped around to the first item
        if (
          newActiveIndex === 0 &&
          suggestions.length > MAX_SUGGESTIONS_TO_SHOW
        ) {
          return 0;
        }
        // Case 2: Scrolled below the current visible window
        const visibleEndIndex = prevVisibleStart + MAX_SUGGESTIONS_TO_SHOW;
        if (newActiveIndex >= visibleEndIndex) {
          return newActiveIndex - MAX_SUGGESTIONS_TO_SHOW + 1;
        }
        // Otherwise, keep the current scroll position
        return prevVisibleStart;
      });

      return newActiveIndex;
    });
  }, [suggestions.length]);

  // Check if cursor is after @ or / without unescaped spaces
  const commandIndex = useMemo(() => {
    const currentLine = buffer.lines[cursorRow] || '';
    if (cursorRow === 0 && isSlashCommand(currentLine.trim())) {
      return currentLine.indexOf('/');
    }

    // For other completions like '@', we search backwards from the cursor.

    const codePoints = toCodePoints(currentLine);
    for (let i = cursorCol - 1; i >= 0; i--) {
      const char = codePoints[i];

      if (char === ' ') {
        // Check for unescaped spaces.
        let backslashCount = 0;
        for (let j = i - 1; j >= 0 && codePoints[j] === '\\'; j--) {
          backslashCount++;
        }
        if (backslashCount % 2 === 0) {
          return -1; // Inactive on unescaped space.
        }
      } else if (char === '@') {
        // Active if we find an '@' before any unescaped space.
        return i;
      }
    }

    return -1;
  }, [cursorRow, cursorCol, buffer.lines]);

  const fetchFileSuggestions = useCallback(
    async (prefix: string, signal: AbortSignal) => {
      if (!fileSearchRef.current) return;

      // Clear any pending delayed loader.
      if (loadingTimerRef.current) {
        clearTimeout(loadingTimerRef.current);
      }

      // If there are no suggestions, show the loader immediately.
      // Otherwise, only show it if the search takes more than 100ms.
      if (suggestionsRef.current.length === 0) {
        setIsLoadingSuggestions(true);
      } else {
        loadingTimerRef.current = setTimeout(() => {
          setIsLoadingSuggestions(true);
        }, 100);
      }

      try {
        const results = await fileSearchRef.current.search(prefix, {
          signal,
          // Never retrieve more than 3 pages of results
          maxResults: MAX_SUGGESTIONS_TO_SHOW * 3,
        });

        if (signal.aborted) return;

        const fetchedSuggestions = results.map((result) => ({
          label: result,
          value: escapePath(result),
        }));

        setSuggestions(fetchedSuggestions);
        setShowSuggestions(fetchedSuggestions.length > 0);
        setActiveSuggestionIndex(fetchedSuggestions.length > 0 ? 0 : -1);
        setVisibleStartIndex(0);
      } catch (e) {
        if (e instanceof AbortError) {
          // This is expected when the user types quickly or closes the suggestions.
          return;
        }
        // TODO(b/343593467): Implement better error handling.
        console.error(`Error fetching file suggestions: ${getErrorMessage(e)}`);
        resetCompletionState();
      } finally {
        if (loadingTimerRef.current) {
          clearTimeout(loadingTimerRef.current);
        }
        if (!signal.aborted) {
          setIsLoadingSuggestions(false);
        }
      }
    },
    [resetCompletionState],
  );

  // Effect to initialize the FileSearch engine
  useEffect(() => {
    if (isActive && fileSearchStatus === FileSearchStatus.IDLE) {
      const atIndex = buffer.text.lastIndexOf('@');
      if (atIndex === -1) {
        return;
      }

      setFileSearchStatus(FileSearchStatus.INITIALIZING);
      setIsLoadingSuggestions(true);
      setShowSuggestions(true);
      const filterOptions = config?.getFileFilteringOptions() ?? {
        respectGitIgnore: true,
        respectGeminiIgnore: true,
      };
      fileSearchRef.current = new FileSearch({
        projectRoot: cwd,
        ignoreDirs: [],
        useGitignore: filterOptions.respectGitIgnore,
        useGeminiignore: filterOptions.respectGeminiIgnore,
        cache: true,
        cacheTtl: 30, // 30 seconds
      });

      fileSearchRef.current
        .initialize()
        .then(() => {
          setFileSearchStatus(FileSearchStatus.READY);
        })
        .catch((e) => {
          console.error(
            `FileSearch initialization failed: ${getErrorMessage(e)}`,
          );
          // Reset to allow for a retry if the user starts typing again.
          setFileSearchStatus(FileSearchStatus.IDLE);
          setIsLoadingSuggestions(false);
          setShowSuggestions(false);
        });
    }
  }, [isActive, fileSearchStatus, cwd, buffer.text, config]);

  useEffect(() => {
    if (commandIndex === -1) {
      resetCompletionState();
      return;
    }

    const currentLine = buffer.lines[cursorRow] || '';
    const codePoints = toCodePoints(currentLine);

    if (codePoints[commandIndex] === '/') {
      // Always reset perfect match at the beginning of processing.
      setIsPerfectMatch(false);

      const fullPath = currentLine.substring(commandIndex + 1);
      const hasTrailingSpace = currentLine.endsWith(' ');

      // Get all non-empty parts of the command.
      const rawParts = fullPath.split(/\s+/).filter((p) => p);

      let commandPathParts = rawParts;
      let partial = '';

      // If there's no trailing space, the last part is potentially a partial segment.
      // We tentatively separate it.
      if (!hasTrailingSpace && rawParts.length > 0) {
        partial = rawParts[rawParts.length - 1];
        commandPathParts = rawParts.slice(0, -1);
      }

      // Traverse the Command Tree using the tentative completed path
      let currentLevel: readonly SlashCommand[] | undefined = slashCommands;
      let leafCommand: SlashCommand | null = null;

      for (const part of commandPathParts) {
        if (!currentLevel) {
          leafCommand = null;
          currentLevel = [];
          break;
        }
        const found: SlashCommand | undefined = currentLevel.find(
          (cmd) => cmd.name === part || cmd.altNames?.includes(part),
        );
        if (found) {
          leafCommand = found;
          currentLevel = found.subCommands as
            | readonly SlashCommand[]
            | undefined;
        } else {
          leafCommand = null;
          currentLevel = [];
          break;
        }
      }

      let exactMatchAsParent: SlashCommand | undefined;
      // Handle the Ambiguous Case
      if (!hasTrailingSpace && currentLevel) {
        exactMatchAsParent = currentLevel.find(
          (cmd) =>
            (cmd.name === partial || cmd.altNames?.includes(partial)) &&
            cmd.subCommands,
        );

        if (exactMatchAsParent) {
          // It's a perfect match for a parent command. Override our initial guess.
          // Treat it as a completed command path.
          leafCommand = exactMatchAsParent;
          currentLevel = exactMatchAsParent.subCommands;
          partial = ''; // We now want to suggest ALL of its sub-commands.
        }
      }

      // Check for perfect, executable match
      if (!hasTrailingSpace) {
        if (leafCommand && partial === '' && leafCommand.action) {
          // Case: /command<enter> - command has action, no sub-commands were suggested
          setIsPerfectMatch(true);
        } else if (currentLevel) {
          // Case: /command subcommand<enter>
          const perfectMatch = currentLevel.find(
            (cmd) =>
              (cmd.name === partial || cmd.altNames?.includes(partial)) &&
              cmd.action,
          );
          if (perfectMatch) {
            setIsPerfectMatch(true);
          }
        }
      }

      const depth = commandPathParts.length;
      const isArgumentCompletion =
        leafCommand?.completion &&
        (hasTrailingSpace ||
          (rawParts.length > depth && depth > 0 && partial !== ''));

      // Set completion range
      if (hasTrailingSpace || exactMatchAsParent) {
        completionStart.current = currentLine.length;
        completionEnd.current = currentLine.length;
      } else if (partial) {
        if (isArgumentCompletion) {
          const commandSoFar = `/${commandPathParts.join(' ')}`;
          const argStartIndex =
            commandSoFar.length + (commandPathParts.length > 0 ? 1 : 0);
          completionStart.current = argStartIndex;
        } else {
          completionStart.current = currentLine.length - partial.length;
        }
        completionEnd.current = currentLine.length;
      } else {
        // e.g. /
        completionStart.current = commandIndex + 1;
        completionEnd.current = currentLine.length;
      }

      // Provide Suggestions based on the now-corrected context
      if (isArgumentCompletion) {
        const fetchAndSetSuggestions = async () => {
          setIsLoadingSuggestions(true);
          const argString = rawParts.slice(depth).join(' ');
          const results =
            (await leafCommand!.completion!(commandContext, argString)) || [];
          const finalSuggestions = results.map((s) => ({ label: s, value: s }));
          setSuggestions(finalSuggestions);
          setShowSuggestions(finalSuggestions.length > 0);
          setActiveSuggestionIndex(finalSuggestions.length > 0 ? 0 : -1);
          setIsLoadingSuggestions(false);
        };
        fetchAndSetSuggestions();
        return;
      }

      // Command/Sub-command Completion
      const commandsToSearch = currentLevel || [];
      if (commandsToSearch.length > 0) {
        let potentialSuggestions = commandsToSearch.filter(
          (cmd) =>
            cmd.description &&
            (cmd.name.startsWith(partial) ||
              cmd.altNames?.some((alt) => alt.startsWith(partial))),
        );

        // If a user's input is an exact match and it is a leaf command,
        // enter should submit immediately.
        if (potentialSuggestions.length > 0 && !hasTrailingSpace) {
          const perfectMatch = potentialSuggestions.find(
            (s) => s.name === partial || s.altNames?.includes(partial),
          );
          if (perfectMatch && perfectMatch.action) {
            potentialSuggestions = [];
          }
        }

        const finalSuggestions = potentialSuggestions.map((cmd) => ({
          label: cmd.name,
          value: cmd.name,
          description: cmd.description,
        }));

        setSuggestions(finalSuggestions);
        setShowSuggestions(finalSuggestions.length > 0);
        setActiveSuggestionIndex(finalSuggestions.length > 0 ? 0 : -1);
        setIsLoadingSuggestions(false);
        return;
      }

      // If we fall through, no suggestions are available.
      resetCompletionState();
      return;
    }

    // Handle At Command Completion
    completionEnd.current = codePoints.length;
    for (let i = cursorCol; i < codePoints.length; i++) {
      if (codePoints[i] === ' ') {
        let backslashCount = 0;
        for (let j = i - 1; j >= 0 && codePoints[j] === '\\'; j--) {
          backslashCount++;
        }

        if (backslashCount % 2 === 0) {
          completionEnd.current = i;
          break;
        }
      }
    }

<<<<<<< HEAD
    // If the engine is still warming up, show the loading indicator
    // but don't search yet. The search will be triggered by the effect
    // that watches the fileSearchStatus.
    if (fileSearchStatus === FileSearchStatus.INITIALIZING) {
      setIsLoadingSuggestions(true);
      return;
    }
=======
    const pathStart = commandIndex + 1;
    const partialPath = currentLine.substring(pathStart, completionEnd.current);
    const lastSlashIndex = partialPath.lastIndexOf('/');
    completionStart.current =
      lastSlashIndex === -1 ? pathStart : pathStart + lastSlashIndex + 1;
    const baseDirRelative =
      lastSlashIndex === -1
        ? '.'
        : partialPath.substring(0, lastSlashIndex + 1);
    const prefix = unescapePath(
      lastSlashIndex === -1
        ? partialPath
        : partialPath.substring(lastSlashIndex + 1),
    );

    let isMounted = true;

    const findFilesRecursively = async (
      startDir: string,
      searchPrefix: string,
      fileDiscovery: FileDiscoveryService | null,
      filterOptions: {
        respectGitIgnore?: boolean;
        respectGeminiIgnore?: boolean;
      },
      currentRelativePath = '',
      depth = 0,
      maxDepth = 10, // Limit recursion depth
      maxResults = 50, // Limit number of results
    ): Promise<Suggestion[]> => {
      if (depth > maxDepth) {
        return [];
      }

      const lowerSearchPrefix = searchPrefix.toLowerCase();
      let foundSuggestions: Suggestion[] = [];
      try {
        const entries = await fs.readdir(startDir, { withFileTypes: true });
        for (const entry of entries) {
          if (foundSuggestions.length >= maxResults) break;

          const entryPathRelative = path.join(currentRelativePath, entry.name);
          const entryPathFromRoot = path.relative(
            startDir,
            path.join(startDir, entry.name),
          );

          // Conditionally ignore dotfiles
          if (!searchPrefix.startsWith('.') && entry.name.startsWith('.')) {
            continue;
          }

          // Check if this entry should be ignored by filtering options
          if (
            fileDiscovery &&
            fileDiscovery.shouldIgnoreFile(entryPathFromRoot, filterOptions)
          ) {
            continue;
          }

          if (entry.name.toLowerCase().startsWith(lowerSearchPrefix)) {
            foundSuggestions.push({
              label: entryPathRelative + (entry.isDirectory() ? '/' : ''),
              value: escapePath(
                entryPathRelative + (entry.isDirectory() ? '/' : ''),
              ),
            });
          }
          if (
            entry.isDirectory() &&
            entry.name !== 'node_modules' &&
            !entry.name.startsWith('.')
          ) {
            if (foundSuggestions.length < maxResults) {
              foundSuggestions = foundSuggestions.concat(
                await findFilesRecursively(
                  path.join(startDir, entry.name),
                  searchPrefix, // Pass original searchPrefix for recursive calls
                  fileDiscovery,
                  filterOptions,
                  entryPathRelative,
                  depth + 1,
                  maxDepth,
                  maxResults - foundSuggestions.length,
                ),
              );
            }
          }
        }
      } catch (_err) {
        // Ignore errors like permission denied or ENOENT during recursive search
      }
      return foundSuggestions.slice(0, maxResults);
    };

    const findFilesWithGlob = async (
      searchPrefix: string,
      fileDiscoveryService: FileDiscoveryService,
      filterOptions: {
        respectGitIgnore?: boolean;
        respectGeminiIgnore?: boolean;
      },
      searchDir: string,
      maxResults = 50,
    ): Promise<Suggestion[]> => {
      const globPattern = `**/${searchPrefix}*`;
      const files = await glob(globPattern, {
        cwd: searchDir,
        dot: searchPrefix.startsWith('.'),
        nocase: true,
      });

      const suggestions: Suggestion[] = files
        .filter((file) => {
          if (fileDiscoveryService) {
            return !fileDiscoveryService.shouldIgnoreFile(file, filterOptions);
          }
          return true;
        })
        .map((file: string) => {
          const absolutePath = path.resolve(searchDir, file);
          const label = path.relative(cwd, absolutePath);
          return {
            label,
            value: escapePath(label),
          };
        })
        .slice(0, maxResults);

      return suggestions;
    };

    const fetchSuggestions = async () => {
      setIsLoadingSuggestions(true);
      let fetchedSuggestions: Suggestion[] = [];

      const fileDiscoveryService = config ? config.getFileService() : null;
      const enableRecursiveSearch =
        config?.getEnableRecursiveFileSearch() ?? true;
      const filterOptions =
        config?.getFileFilteringOptions() ?? DEFAULT_FILE_FILTERING_OPTIONS;

      try {
        // If there's no slash, or it's the root, do a recursive search from workspace directories
        for (const dir of dirs) {
          let fetchedSuggestionsPerDir: Suggestion[] = [];
          if (
            partialPath.indexOf('/') === -1 &&
            prefix &&
            enableRecursiveSearch
          ) {
            if (fileDiscoveryService) {
              fetchedSuggestionsPerDir = await findFilesWithGlob(
                prefix,
                fileDiscoveryService,
                filterOptions,
                dir,
              );
            } else {
              fetchedSuggestionsPerDir = await findFilesRecursively(
                dir,
                prefix,
                null,
                filterOptions,
              );
            }
          } else {
            // Original behavior: list files in the specific directory
            const lowerPrefix = prefix.toLowerCase();
            const baseDirAbsolute = path.resolve(dir, baseDirRelative);
            const entries = await fs.readdir(baseDirAbsolute, {
              withFileTypes: true,
            });

            // Filter entries using git-aware filtering
            const filteredEntries = [];
            for (const entry of entries) {
              // Conditionally ignore dotfiles
              if (!prefix.startsWith('.') && entry.name.startsWith('.')) {
                continue;
              }
              if (!entry.name.toLowerCase().startsWith(lowerPrefix)) continue;

              const relativePath = path.relative(
                dir,
                path.join(baseDirAbsolute, entry.name),
              );
              if (
                fileDiscoveryService &&
                fileDiscoveryService.shouldIgnoreFile(
                  relativePath,
                  filterOptions,
                )
              ) {
                continue;
              }

              filteredEntries.push(entry);
            }

            fetchedSuggestionsPerDir = filteredEntries.map((entry) => {
              const absolutePath = path.resolve(baseDirAbsolute, entry.name);
              const label =
                cwd === dir ? entry.name : path.relative(cwd, absolutePath);
              const suggestionLabel = entry.isDirectory() ? label + '/' : label;
              return {
                label: suggestionLabel,
                value: escapePath(suggestionLabel),
              };
            });
          }
          fetchedSuggestions = [
            ...fetchedSuggestions,
            ...fetchedSuggestionsPerDir,
          ];
        }

        // Like glob, we always return forwardslashes, even in windows.
        fetchedSuggestions = fetchedSuggestions.map((suggestion) => ({
          ...suggestion,
          label: suggestion.label.replace(/\\/g, '/'),
          value: suggestion.value.replace(/\\/g, '/'),
        }));

        // Sort by depth, then directories first, then alphabetically
        fetchedSuggestions.sort((a, b) => {
          const depthA = (a.label.match(/\//g) || []).length;
          const depthB = (b.label.match(/\//g) || []).length;

          if (depthA !== depthB) {
            return depthA - depthB;
          }

          const aIsDir = a.label.endsWith('/');
          const bIsDir = b.label.endsWith('/');
          if (aIsDir && !bIsDir) return -1;
          if (!aIsDir && bIsDir) return 1;

          // exclude extension when comparing
          const filenameA = a.label.substring(
            0,
            a.label.length - path.extname(a.label).length,
          );
          const filenameB = b.label.substring(
            0,
            b.label.length - path.extname(b.label).length,
          );
>>>>>>> 820169ba

    // Once the engine is ready, start searching.
    if (fileSearchStatus === FileSearchStatus.READY) {
      const prefix = unescapePath(buffer.text.substring(atIndex + 1));

      // Abort any previous search that might be in flight.
      if (searchAbortControllerRef.current) {
        searchAbortControllerRef.current.abort();
      }

      const newAbortController = new AbortController();
      searchAbortControllerRef.current = newAbortController;

      fetchFileSuggestions(prefix, newAbortController.signal);
    }

    return () => {
      if (searchAbortControllerRef.current) {
        searchAbortControllerRef.current.abort();
      }
    };
  }, [
    buffer.text,
<<<<<<< HEAD
    isActive,
=======
    cursorRow,
    cursorCol,
    buffer.lines,
    dirs,
    cwd,
    commandIndex,
>>>>>>> 820169ba
    resetCompletionState,
    slashCommands,
    commandContext,
    config,
    fileSearchStatus,
    fetchFileSuggestions,
  ]);

  const handleAutocomplete = useCallback(
    (indexToUse: number) => {
      if (indexToUse < 0 || indexToUse >= suggestions.length) {
        return;
      }
      const suggestion = suggestions[indexToUse].value;

      if (completionStart.current === -1 || completionEnd.current === -1) {
        return;
      }

<<<<<<< HEAD
        // Determine the base path of the command.
        // - If there's a trailing space, the whole command is the base.
        // - If it's a known parent path, the whole command is the base.
        // - If the last part is a complete argument, the whole command is the base.
        // - Otherwise, the base is everything EXCEPT the last partial part.
        const lastPart = parts.length > 0 ? parts[parts.length - 1] : '';
        const isLastPartACompleteArg =
          lastPart.startsWith('--') && lastPart.includes('=');

        const basePath =
          hasTrailingSpace || isParentPath || isLastPartACompleteArg
            ? parts
            : parts.slice(0, -1);
        const newValue = `/${[...basePath, suggestion].join(' ')} `;

        buffer.setText(newValue);
      } else {
        const atIndex = query.lastIndexOf('@');
        if (atIndex === -1) return;

        buffer.replaceRangeByOffset(
          atIndex + 1,
          buffer.text.length,
          suggestion,
        );
=======
      const isSlash = (buffer.lines[cursorRow] || '')[commandIndex] === '/';
      let suggestionText = suggestion;
      if (isSlash) {
        // If we are inserting (not replacing), and the preceding character is not a space, add one.
        if (
          completionStart.current === completionEnd.current &&
          completionStart.current > commandIndex + 1 &&
          (buffer.lines[cursorRow] || '')[completionStart.current - 1] !== ' '
        ) {
          suggestionText = ' ' + suggestionText;
        }
        suggestionText += ' ';
>>>>>>> 820169ba
      }

      buffer.replaceRangeByOffset(
        logicalPosToOffset(buffer.lines, cursorRow, completionStart.current),
        logicalPosToOffset(buffer.lines, cursorRow, completionEnd.current),
        suggestionText,
      );
      resetCompletionState();
    },
    [cursorRow, resetCompletionState, buffer, suggestions, commandIndex],
  );

  return {
    suggestions,
    activeSuggestionIndex,
    visibleStartIndex,
    showSuggestions,
    isLoadingSuggestions,
    isPerfectMatch,
    setActiveSuggestionIndex,
    setShowSuggestions,
    resetCompletionState,
    navigateUp,
    navigateDown,
    handleAutocomplete,
  };
}<|MERGE_RESOLUTION|>--- conflicted
+++ resolved
@@ -4,21 +4,18 @@
  * SPDX-License-Identifier: Apache-2.0
  */
 
-<<<<<<< HEAD
-import { useState, useEffect, useCallback, useRef, useMemo } from 'react';
-=======
 import { useState, useEffect, useCallback, useMemo, useRef } from 'react';
 import * as fs from 'fs/promises';
 import * as path from 'path';
 import { glob } from 'glob';
->>>>>>> 820169ba
 import {
+  isNodeError,
   escapePath,
   unescapePath,
   getErrorMessage,
   Config,
-  FileSearch,
-  AbortError,
+  FileDiscoveryService,
+  DEFAULT_FILE_FILTERING_OPTIONS,
 } from '@google/gemini-cli-core';
 import {
   MAX_SUGGESTIONS_TO_SHOW,
@@ -31,16 +28,6 @@
 } from '../components/shared/text-buffer.js';
 import { isSlashCommand } from '../utils/commandUtils.js';
 import { toCodePoints } from '../utils/textUtils.js';
-
-// The FileSearch engine is initialized asynchronously. This enum manages its state.
-enum FileSearchStatus {
-  // Not yet started.
-  IDLE,
-  // The initialize() promise is in flight.
-  INITIALIZING,
-  // Ready to serve search requests.
-  READY,
-}
 
 export interface UseCompletionReturn {
   suggestions: Suggestion[];
@@ -66,9 +53,6 @@
   config?: Config,
 ): UseCompletionReturn {
   const [suggestions, setSuggestions] = useState<Suggestion[]>([]);
-  const suggestionsRef = useRef(suggestions);
-  suggestionsRef.current = suggestions;
-
   const [activeSuggestionIndex, setActiveSuggestionIndex] =
     useState<number>(-1);
   const [visibleStartIndex, setVisibleStartIndex] = useState<number>(0);
@@ -76,20 +60,11 @@
   const [isLoadingSuggestions, setIsLoadingSuggestions] =
     useState<boolean>(false);
   const [isPerfectMatch, setIsPerfectMatch] = useState<boolean>(false);
-<<<<<<< HEAD
-  const fileSearchRef = useRef<FileSearch | null>(null);
-  const searchAbortControllerRef = useRef<AbortController | null>(null);
-  const loadingTimerRef = useRef<NodeJS.Timeout | null>(null);
-  const [fileSearchStatus, setFileSearchStatus] = useState<FileSearchStatus>(
-    FileSearchStatus.IDLE,
-  );
-=======
   const completionStart = useRef(-1);
   const completionEnd = useRef(-1);
 
   const cursorRow = buffer.cursor[0];
   const cursorCol = buffer.cursor[1];
->>>>>>> 820169ba
 
   const resetCompletionState = useCallback(() => {
     setSuggestions([]);
@@ -98,11 +73,6 @@
     setShowSuggestions(false);
     setIsLoadingSuggestions(false);
     setIsPerfectMatch(false);
-    if (loadingTimerRef.current) {
-      clearTimeout(loadingTimerRef.current);
-    }
-    fileSearchRef.current = null;
-    setFileSearchStatus(FileSearchStatus.IDLE);
   }, []);
 
   const navigateUp = useCallback(() => {
@@ -194,104 +164,6 @@
 
     return -1;
   }, [cursorRow, cursorCol, buffer.lines]);
-
-  const fetchFileSuggestions = useCallback(
-    async (prefix: string, signal: AbortSignal) => {
-      if (!fileSearchRef.current) return;
-
-      // Clear any pending delayed loader.
-      if (loadingTimerRef.current) {
-        clearTimeout(loadingTimerRef.current);
-      }
-
-      // If there are no suggestions, show the loader immediately.
-      // Otherwise, only show it if the search takes more than 100ms.
-      if (suggestionsRef.current.length === 0) {
-        setIsLoadingSuggestions(true);
-      } else {
-        loadingTimerRef.current = setTimeout(() => {
-          setIsLoadingSuggestions(true);
-        }, 100);
-      }
-
-      try {
-        const results = await fileSearchRef.current.search(prefix, {
-          signal,
-          // Never retrieve more than 3 pages of results
-          maxResults: MAX_SUGGESTIONS_TO_SHOW * 3,
-        });
-
-        if (signal.aborted) return;
-
-        const fetchedSuggestions = results.map((result) => ({
-          label: result,
-          value: escapePath(result),
-        }));
-
-        setSuggestions(fetchedSuggestions);
-        setShowSuggestions(fetchedSuggestions.length > 0);
-        setActiveSuggestionIndex(fetchedSuggestions.length > 0 ? 0 : -1);
-        setVisibleStartIndex(0);
-      } catch (e) {
-        if (e instanceof AbortError) {
-          // This is expected when the user types quickly or closes the suggestions.
-          return;
-        }
-        // TODO(b/343593467): Implement better error handling.
-        console.error(`Error fetching file suggestions: ${getErrorMessage(e)}`);
-        resetCompletionState();
-      } finally {
-        if (loadingTimerRef.current) {
-          clearTimeout(loadingTimerRef.current);
-        }
-        if (!signal.aborted) {
-          setIsLoadingSuggestions(false);
-        }
-      }
-    },
-    [resetCompletionState],
-  );
-
-  // Effect to initialize the FileSearch engine
-  useEffect(() => {
-    if (isActive && fileSearchStatus === FileSearchStatus.IDLE) {
-      const atIndex = buffer.text.lastIndexOf('@');
-      if (atIndex === -1) {
-        return;
-      }
-
-      setFileSearchStatus(FileSearchStatus.INITIALIZING);
-      setIsLoadingSuggestions(true);
-      setShowSuggestions(true);
-      const filterOptions = config?.getFileFilteringOptions() ?? {
-        respectGitIgnore: true,
-        respectGeminiIgnore: true,
-      };
-      fileSearchRef.current = new FileSearch({
-        projectRoot: cwd,
-        ignoreDirs: [],
-        useGitignore: filterOptions.respectGitIgnore,
-        useGeminiignore: filterOptions.respectGeminiIgnore,
-        cache: true,
-        cacheTtl: 30, // 30 seconds
-      });
-
-      fileSearchRef.current
-        .initialize()
-        .then(() => {
-          setFileSearchStatus(FileSearchStatus.READY);
-        })
-        .catch((e) => {
-          console.error(
-            `FileSearch initialization failed: ${getErrorMessage(e)}`,
-          );
-          // Reset to allow for a retry if the user starts typing again.
-          setFileSearchStatus(FileSearchStatus.IDLE);
-          setIsLoadingSuggestions(false);
-          setShowSuggestions(false);
-        });
-    }
-  }, [isActive, fileSearchStatus, cwd, buffer.text, config]);
 
   useEffect(() => {
     if (commandIndex === -1) {
@@ -481,15 +353,6 @@
       }
     }
 
-<<<<<<< HEAD
-    // If the engine is still warming up, show the loading indicator
-    // but don't search yet. The search will be triggered by the effect
-    // that watches the fileSearchStatus.
-    if (fileSearchStatus === FileSearchStatus.INITIALIZING) {
-      setIsLoadingSuggestions(true);
-      return;
-    }
-=======
     const pathStart = commandIndex + 1;
     const partialPath = currentLine.substring(pathStart, completionEnd.current);
     const lastSlashIndex = partialPath.lastIndexOf('/');
@@ -737,46 +600,56 @@
             0,
             b.label.length - path.extname(b.label).length,
           );
->>>>>>> 820169ba
-
-    // Once the engine is ready, start searching.
-    if (fileSearchStatus === FileSearchStatus.READY) {
-      const prefix = unescapePath(buffer.text.substring(atIndex + 1));
-
-      // Abort any previous search that might be in flight.
-      if (searchAbortControllerRef.current) {
-        searchAbortControllerRef.current.abort();
-      }
-
-      const newAbortController = new AbortController();
-      searchAbortControllerRef.current = newAbortController;
-
-      fetchFileSuggestions(prefix, newAbortController.signal);
-    }
+
+          return (
+            filenameA.localeCompare(filenameB) || a.label.localeCompare(b.label)
+          );
+        });
+
+        if (isMounted) {
+          setSuggestions(fetchedSuggestions);
+          setShowSuggestions(fetchedSuggestions.length > 0);
+          setActiveSuggestionIndex(fetchedSuggestions.length > 0 ? 0 : -1);
+          setVisibleStartIndex(0);
+        }
+      } catch (error: unknown) {
+        if (isNodeError(error) && error.code === 'ENOENT') {
+          if (isMounted) {
+            setSuggestions([]);
+            setShowSuggestions(false);
+          }
+        } else {
+          console.error(
+            `Error fetching completion suggestions for ${partialPath}: ${getErrorMessage(error)}`,
+          );
+          if (isMounted) {
+            resetCompletionState();
+          }
+        }
+      }
+      if (isMounted) {
+        setIsLoadingSuggestions(false);
+      }
+    };
+
+    const debounceTimeout = setTimeout(fetchSuggestions, 100);
 
     return () => {
-      if (searchAbortControllerRef.current) {
-        searchAbortControllerRef.current.abort();
-      }
+      isMounted = false;
+      clearTimeout(debounceTimeout);
     };
   }, [
     buffer.text,
-<<<<<<< HEAD
-    isActive,
-=======
     cursorRow,
     cursorCol,
     buffer.lines,
     dirs,
     cwd,
     commandIndex,
->>>>>>> 820169ba
     resetCompletionState,
     slashCommands,
     commandContext,
     config,
-    fileSearchStatus,
-    fetchFileSuggestions,
   ]);
 
   const handleAutocomplete = useCallback(
@@ -790,33 +663,6 @@
         return;
       }
 
-<<<<<<< HEAD
-        // Determine the base path of the command.
-        // - If there's a trailing space, the whole command is the base.
-        // - If it's a known parent path, the whole command is the base.
-        // - If the last part is a complete argument, the whole command is the base.
-        // - Otherwise, the base is everything EXCEPT the last partial part.
-        const lastPart = parts.length > 0 ? parts[parts.length - 1] : '';
-        const isLastPartACompleteArg =
-          lastPart.startsWith('--') && lastPart.includes('=');
-
-        const basePath =
-          hasTrailingSpace || isParentPath || isLastPartACompleteArg
-            ? parts
-            : parts.slice(0, -1);
-        const newValue = `/${[...basePath, suggestion].join(' ')} `;
-
-        buffer.setText(newValue);
-      } else {
-        const atIndex = query.lastIndexOf('@');
-        if (atIndex === -1) return;
-
-        buffer.replaceRangeByOffset(
-          atIndex + 1,
-          buffer.text.length,
-          suggestion,
-        );
-=======
       const isSlash = (buffer.lines[cursorRow] || '')[commandIndex] === '/';
       let suggestionText = suggestion;
       if (isSlash) {
@@ -829,7 +675,6 @@
           suggestionText = ' ' + suggestionText;
         }
         suggestionText += ' ';
->>>>>>> 820169ba
       }
 
       buffer.replaceRangeByOffset(
