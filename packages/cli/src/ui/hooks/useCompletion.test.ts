/**
 * @license
 * Copyright 2025 Google LLC
 * SPDX-License-Identifier: Apache-2.0
 */

/** @vitest-environment jsdom */

import { describe, it, expect, beforeEach, vi } from 'vitest';
import { renderHook, act, waitFor } from '@testing-library/react';
import { useCompletion } from './useCompletion.js';

import { CommandContext, SlashCommand } from '../commands/types.js';
<<<<<<< HEAD
import { useTextBuffer, TextBuffer } from '../components/shared/text-buffer.js';
import { Config, FileSearch, AbortError } from '@google/gemini-cli-core';

// Mock FileSearch
const mockInitialize = vi.fn();
const mockSearch = vi.fn();
vi.mock('@google/gemini-cli-core', async (importOriginal) => {
  const original =
    await importOriginal<typeof import('@google/gemini-cli-core')>();
  return {
    ...original,
    FileSearch: vi.fn().mockImplementation(() => ({
      initialize: mockInitialize,
      search: mockSearch,
    })),
    AbortError: class AbortError extends Error {
      constructor(message?: string) {
        super(message);
        this.name = 'AbortError';
      }
    },
  };
});
=======
import { Config, FileDiscoveryService } from '@google/gemini-cli-core';
import { useTextBuffer } from '../components/shared/text-buffer.js';
>>>>>>> 820169ba

describe('useCompletion', () => {
  // A minimal mock is sufficient for these tests.
  const mockCommandContext = {} as CommandContext;
<<<<<<< HEAD
  const testRootDir = 'test/root/dir';
  const mockConfig = {
    getFileFilteringOptions: () => ({
      respectGitIgnore: true,
      respectGeminiIgnore: true,
    }),
  } as unknown as Config;

  beforeEach(() => {
    vi.clearAllMocks();
    mockInitialize.mockResolvedValue(undefined);
    mockSearch.mockResolvedValue([]);
  });
=======
  let testDirs: string[];

  async function createEmptyDir(...pathSegments: string[]) {
    const fullPath = path.join(testRootDir, ...pathSegments);
    await fs.mkdir(fullPath, { recursive: true });
    return fullPath;
  }

  async function createTestFile(content: string, ...pathSegments: string[]) {
    const fullPath = path.join(testRootDir, ...pathSegments);
    await fs.mkdir(path.dirname(fullPath), { recursive: true });
    await fs.writeFile(fullPath, content);
    return fullPath;
  }
>>>>>>> 820169ba

  // Helper to create real TextBuffer objects within renderHook
  function useTextBufferForTest(text: string, cursorOffset?: number) {
    return useTextBuffer({
      initialText: text,
      initialCursorOffset: cursorOffset ?? text.length,
      viewport: { width: 80, height: 20 },
      isValidPath: () => false,
      onChange: () => {},
    });
  }

<<<<<<< HEAD
=======
  beforeEach(async () => {
    testRootDir = await fs.mkdtemp(
      path.join(os.tmpdir(), 'completion-unit-test-'),
    );
    testDirs = [testRootDir];
    mockConfig = {
      getTargetDir: () => testRootDir,
      getWorkspaceContext: () => ({
        getDirectories: () => testDirs,
      }),
      getProjectRoot: () => testRootDir,
      getFileFilteringOptions: vi.fn(() => ({
        respectGitIgnore: true,
        respectGeminiIgnore: true,
      })),
      getEnableRecursiveFileSearch: vi.fn(() => true),
      getFileService: vi.fn(() => new FileDiscoveryService(testRootDir)),
    } as unknown as Config;

    vi.clearAllMocks();
  });

  afterEach(async () => {
    vi.restoreAllMocks();
    await fs.rm(testRootDir, { recursive: true, force: true });
  });

>>>>>>> 820169ba
  describe('Core Hook Behavior', () => {
    describe('State Management', () => {
      it('should initialize with default state', () => {
        const slashCommands = [
          { name: 'dummy', description: 'dummy' },
        ] as unknown as SlashCommand[];
        const { result } = renderHook(() =>
          useCompletion(
            useTextBufferForTest(''),
            testDirs,
            testRootDir,
            slashCommands,
            mockCommandContext,
            mockConfig,
          ),
        );

        expect(result.current.suggestions).toEqual([]);
        expect(result.current.activeSuggestionIndex).toBe(-1);
        expect(result.current.visibleStartIndex).toBe(0);
        expect(result.current.showSuggestions).toBe(false);
        expect(result.current.isLoadingSuggestions).toBe(false);
      });

      it('should reset state when isActive becomes false', () => {
        const slashCommands = [
          {
            name: 'help',
            altNames: ['?'],
            description: 'Show help',
            action: vi.fn(),
          },
        ] as unknown as SlashCommand[];

        const { result, rerender } = renderHook(
          ({ text }) => {
            const textBuffer = useTextBufferForTest(text);
            return useCompletion(
              textBuffer,
              testDirs,
              testRootDir,
              slashCommands,
              mockCommandContext,
              mockConfig,
            );
          },
          { initialProps: { text: '/help' } },
        );

        // Inactive because of the leading space
        rerender({ text: ' /help' });

        expect(result.current.suggestions).toEqual([]);
        expect(result.current.activeSuggestionIndex).toBe(-1);
        expect(result.current.visibleStartIndex).toBe(0);
        expect(result.current.showSuggestions).toBe(false);
        expect(result.current.isLoadingSuggestions).toBe(false);
      });

      it('should reset all state to default values', () => {
        const slashCommands = [
          {
            name: 'help',
            description: 'Show help',
          },
        ] as unknown as SlashCommand[];

        const { result } = renderHook(() =>
          useCompletion(
            useTextBufferForTest('/help'),
            testDirs,
            testRootDir,
            slashCommands,
            mockCommandContext,
            mockConfig,
          ),
        );

        act(() => {
          result.current.setActiveSuggestionIndex(5);
          result.current.setShowSuggestions(true);
        });

        act(() => {
          result.current.resetCompletionState();
        });

        expect(result.current.suggestions).toEqual([]);
        expect(result.current.activeSuggestionIndex).toBe(-1);
        expect(result.current.visibleStartIndex).toBe(0);
        expect(result.current.showSuggestions).toBe(false);
        expect(result.current.isLoadingSuggestions).toBe(false);
      });
    });

    describe('Navigation', () => {
      it('should handle navigateUp with no suggestions', () => {
        const slashCommands = [
          { name: 'dummy', description: 'dummy' },
        ] as unknown as SlashCommand[];
        const { result } = renderHook(() =>
          useCompletion(
            useTextBufferForTest(''),
            testDirs,
            testRootDir,
            slashCommands,
            mockCommandContext,
            mockConfig,
          ),
        );

        act(() => {
          result.current.navigateUp();
        });

        expect(result.current.activeSuggestionIndex).toBe(-1);
      });

      it('should handle navigateDown with no suggestions', () => {
        const slashCommands = [
          { name: 'dummy', description: 'dummy' },
        ] as unknown as SlashCommand[];
        const { result } = renderHook(() =>
          useCompletion(
            useTextBufferForTest(''),
            testDirs,
            testRootDir,
            slashCommands,
            mockCommandContext,
            mockConfig,
          ),
        );

        act(() => {
          result.current.navigateDown();
        });

        expect(result.current.activeSuggestionIndex).toBe(-1);
      });

      it('should navigate up through suggestions with wrap-around', () => {
        const slashCommands = [
          {
            name: 'help',
            description: 'Show help',
          },
        ] as unknown as SlashCommand[];
        const { result } = renderHook(() =>
          useCompletion(
            useTextBufferForTest('/h'),
            testDirs,
            testRootDir,
            slashCommands,
            mockCommandContext,
            mockConfig,
          ),
        );

        expect(result.current.suggestions.length).toBe(1);
        expect(result.current.activeSuggestionIndex).toBe(0);

        act(() => {
          result.current.navigateUp();
        });

        expect(result.current.activeSuggestionIndex).toBe(0);
      });

      it('should navigate down through suggestions with wrap-around', () => {
        const slashCommands = [
          {
            name: 'help',
            description: 'Show help',
          },
        ] as unknown as SlashCommand[];
        const { result } = renderHook(() =>
          useCompletion(
            useTextBufferForTest('/h'),
            testDirs,
            testRootDir,
            slashCommands,
            mockCommandContext,
            mockConfig,
          ),
        );

        expect(result.current.suggestions.length).toBe(1);
        expect(result.current.activeSuggestionIndex).toBe(0);

        act(() => {
          result.current.navigateDown();
        });

        expect(result.current.activeSuggestionIndex).toBe(0);
      });

      it('should handle navigation with multiple suggestions', () => {
        const slashCommands = [
          { name: 'help', description: 'Show help' },
          { name: 'stats', description: 'Show stats' },
          { name: 'clear', description: 'Clear screen' },
          { name: 'memory', description: 'Manage memory' },
          { name: 'chat', description: 'Manage chat' },
        ] as unknown as SlashCommand[];
        const { result } = renderHook(() =>
          useCompletion(
            useTextBufferForTest('/'),
            testDirs,
            testRootDir,
            slashCommands,
            mockCommandContext,
            mockConfig,
          ),
        );

        expect(result.current.suggestions.length).toBe(5);
        expect(result.current.activeSuggestionIndex).toBe(0);

        act(() => {
          result.current.navigateDown();
        });
        expect(result.current.activeSuggestionIndex).toBe(1);

        act(() => {
          result.current.navigateDown();
        });
        expect(result.current.activeSuggestionIndex).toBe(2);

        act(() => {
          result.current.navigateUp();
        });
        expect(result.current.activeSuggestionIndex).toBe(1);

        act(() => {
          result.current.navigateUp();
        });
        expect(result.current.activeSuggestionIndex).toBe(0);

        act(() => {
          result.current.navigateUp();
        });
        expect(result.current.activeSuggestionIndex).toBe(4);
      });

      it('should handle navigation with large suggestion lists and scrolling', () => {
        const largeMockCommands = Array.from({ length: 15 }, (_, i) => ({
          name: `command${i}`,
          description: `Command ${i}`,
        })) as unknown as SlashCommand[];

        const { result } = renderHook(() =>
          useCompletion(
            useTextBufferForTest('/command'),
            testDirs,
            testRootDir,
            largeMockCommands,
            mockCommandContext,
            mockConfig,
          ),
        );

        expect(result.current.suggestions.length).toBe(15);
        expect(result.current.activeSuggestionIndex).toBe(0);
        expect(result.current.visibleStartIndex).toBe(0);

        act(() => {
          result.current.navigateUp();
        });

        expect(result.current.activeSuggestionIndex).toBe(14);
        expect(result.current.visibleStartIndex).toBe(Math.max(0, 15 - 8));
      });
    });
  });

  describe('Slash Command Completion (`/`)', () => {
    describe('Top-Level Commands', () => {
      it('should suggest all top-level commands for the root slash', async () => {
        const slashCommands = [
          {
            name: 'help',
            altNames: ['?'],
            description: 'Show help',
          },
          {
            name: 'stats',
            altNames: ['usage'],
            description: 'check session stats. Usage: /stats [model|tools]',
          },
          {
            name: 'clear',
            description: 'Clear the screen',
          },
          {
            name: 'memory',
            description: 'Manage memory',
            subCommands: [
              {
                name: 'show',
                description: 'Show memory',
              },
            ],
          },
          {
            name: 'chat',
            description: 'Manage chat history',
          },
        ] as unknown as SlashCommand[];
        const { result } = renderHook(() =>
          useCompletion(
            useTextBufferForTest('/'),
            testDirs,
            testRootDir,
            slashCommands,
            mockCommandContext,
          ),
        );

        expect(result.current.suggestions.length).toBe(slashCommands.length);
        expect(result.current.suggestions.map((s) => s.label)).toEqual(
          expect.arrayContaining(['help', 'clear', 'memory', 'chat', 'stats']),
        );
      });

      it('should filter commands based on partial input', async () => {
        const slashCommands = [
          {
            name: 'memory',
            description: 'Manage memory',
          },
        ] as unknown as SlashCommand[];
        const { result } = renderHook(() =>
          useCompletion(
            useTextBufferForTest('/mem'),
            testDirs,
            testRootDir,
            slashCommands,
            mockCommandContext,
          ),
        );

        expect(result.current.suggestions).toEqual([
          { label: 'memory', value: 'memory', description: 'Manage memory' },
        ]);
        expect(result.current.showSuggestions).toBe(true);
      });

      it('should suggest commands based on partial altNames', async () => {
        const slashCommands = [
          {
            name: 'stats',
            altNames: ['usage'],
            description: 'check session stats. Usage: /stats [model|tools]',
          },
        ] as unknown as SlashCommand[];
        const { result } = renderHook(() =>
          useCompletion(
            useTextBufferForTest('/usag'), // part of the word "usage"
            testDirs,
            testRootDir,
            slashCommands,
            mockCommandContext,
          ),
        );

        expect(result.current.suggestions).toEqual([
          {
            label: 'stats',
            value: 'stats',
            description: 'check session stats. Usage: /stats [model|tools]',
          },
        ]);
      });

      it('should NOT provide suggestions for a perfectly typed command that is a leaf node', async () => {
        const slashCommands = [
          {
            name: 'clear',
            description: 'Clear the screen',
            action: vi.fn(),
          },
        ] as unknown as SlashCommand[];
        const { result } = renderHook(() =>
          useCompletion(
            useTextBufferForTest('/clear'), // No trailing space
            testDirs,
            testRootDir,
            slashCommands,
            mockCommandContext,
          ),
        );

        expect(result.current.suggestions).toHaveLength(0);
        expect(result.current.showSuggestions).toBe(false);
      });

      it.each([['/?'], ['/usage']])(
        'should not suggest commands when altNames is fully typed',
        async (query) => {
          const mockSlashCommands = [
            {
              name: 'help',
              altNames: ['?'],
              description: 'Show help',
              action: vi.fn(),
            },
            {
              name: 'stats',
              altNames: ['usage'],
              description: 'check session stats. Usage: /stats [model|tools]',
              action: vi.fn(),
            },
          ] as unknown as SlashCommand[];

          const { result } = renderHook(() =>
            useCompletion(
              useTextBufferForTest(query),
              testDirs,
              testRootDir,
              mockSlashCommands,
              mockCommandContext,
            ),
          );

          expect(result.current.suggestions).toHaveLength(0);
        },
      );

      it('should not provide suggestions for a fully typed command that has no sub-commands or argument completion', async () => {
        const slashCommands = [
          {
            name: 'clear',
            description: 'Clear the screen',
          },
        ] as unknown as SlashCommand[];
        const { result } = renderHook(() =>
          useCompletion(
            useTextBufferForTest('/clear '),
            testDirs,
            testRootDir,
            slashCommands,
            mockCommandContext,
          ),
        );

        expect(result.current.suggestions).toHaveLength(0);
        expect(result.current.showSuggestions).toBe(false);
      });

      it('should not provide suggestions for an unknown command', async () => {
        const slashCommands = [
          {
            name: 'help',
            description: 'Show help',
          },
        ] as unknown as SlashCommand[];
        const { result } = renderHook(() =>
          useCompletion(
            useTextBufferForTest('/unknown-command'),
            testDirs,
            testRootDir,
            slashCommands,
            mockCommandContext,
          ),
        );

        expect(result.current.suggestions).toHaveLength(0);
        expect(result.current.showSuggestions).toBe(false);
      });
    });

    describe('Sub-Commands', () => {
      it('should suggest sub-commands for a parent command', async () => {
        const slashCommands = [
          {
            name: 'memory',
            description: 'Manage memory',
            subCommands: [
              {
                name: 'show',
                description: 'Show memory',
              },
              {
                name: 'add',
                description: 'Add to memory',
              },
            ],
          },
        ] as unknown as SlashCommand[];

        const { result } = renderHook(() =>
          useCompletion(
            useTextBufferForTest('/memory'), // Note: no trailing space
            testDirs,
            testRootDir,
            slashCommands,
            mockCommandContext,
          ),
        );

        // Assert that suggestions for sub-commands are shown immediately
        expect(result.current.suggestions).toHaveLength(2);
        expect(result.current.suggestions).toEqual(
          expect.arrayContaining([
            { label: 'show', value: 'show', description: 'Show memory' },
            { label: 'add', value: 'add', description: 'Add to memory' },
          ]),
        );
        expect(result.current.showSuggestions).toBe(true);
      });

      it('should suggest all sub-commands when the query ends with the parent command and a space', async () => {
        const slashCommands = [
          {
            name: 'memory',
            description: 'Manage memory',
            subCommands: [
              {
                name: 'show',
                description: 'Show memory',
              },
              {
                name: 'add',
                description: 'Add to memory',
              },
            ],
          },
        ] as unknown as SlashCommand[];
        const { result } = renderHook(() =>
          useCompletion(
            useTextBufferForTest('/memory'),
            testDirs,
            testRootDir,
            slashCommands,
            mockCommandContext,
          ),
        );

        expect(result.current.suggestions).toHaveLength(2);
        expect(result.current.suggestions).toEqual(
          expect.arrayContaining([
            { label: 'show', value: 'show', description: 'Show memory' },
            { label: 'add', value: 'add', description: 'Add to memory' },
          ]),
        );
      });

      it('should filter sub-commands by prefix', async () => {
        const slashCommands = [
          {
            name: 'memory',
            description: 'Manage memory',
            subCommands: [
              {
                name: 'show',
                description: 'Show memory',
              },
              {
                name: 'add',
                description: 'Add to memory',
              },
            ],
          },
        ] as unknown as SlashCommand[];
        const { result } = renderHook(() =>
          useCompletion(
            useTextBufferForTest('/memory a'),
            testDirs,
            testRootDir,
            slashCommands,
            mockCommandContext,
          ),
        );

        expect(result.current.suggestions).toEqual([
          { label: 'add', value: 'add', description: 'Add to memory' },
        ]);
      });

      it('should provide no suggestions for an invalid sub-command', async () => {
        const slashCommands = [
          {
            name: 'memory',
            description: 'Manage memory',
            subCommands: [
              {
                name: 'show',
                description: 'Show memory',
              },
              {
                name: 'add',
                description: 'Add to memory',
              },
            ],
          },
        ] as unknown as SlashCommand[];
        const { result } = renderHook(() =>
          useCompletion(
            useTextBufferForTest('/memory dothisnow'),
            testDirs,
            testRootDir,
            slashCommands,
            mockCommandContext,
          ),
        );

        expect(result.current.suggestions).toHaveLength(0);
        expect(result.current.showSuggestions).toBe(false);
      });
    });

    describe('Argument Completion', () => {
      it('should call the command.completion function for argument suggestions', async () => {
        const availableTags = [
          'my-chat-tag-1',
          'my-chat-tag-2',
          'another-channel',
        ];
        const mockCompletionFn = vi
          .fn()
          .mockImplementation(
            async (_context: CommandContext, partialArg: string) =>
              availableTags.filter((tag) => tag.startsWith(partialArg)),
          );

        const slashCommands = [
          {
            name: 'chat',
            description: 'Manage chat history',
            subCommands: [
              {
                name: 'resume',
                description: 'Resume a saved chat',
                completion: mockCompletionFn,
              },
            ],
          },
        ] as unknown as SlashCommand[];

        const { result } = renderHook(() =>
          useCompletion(
            useTextBufferForTest('/chat resume my-ch'),
            testDirs,
            testRootDir,
            slashCommands,
            mockCommandContext,
          ),
        );

        await act(async () => {
          await new Promise((resolve) => setTimeout(resolve, 150));
        });

        expect(mockCompletionFn).toHaveBeenCalledWith(
          mockCommandContext,
          'my-ch',
        );

        expect(result.current.suggestions).toEqual([
          { label: 'my-chat-tag-1', value: 'my-chat-tag-1' },
          { label: 'my-chat-tag-2', value: 'my-chat-tag-2' },
        ]);
      });

      it('should call command.completion with an empty string when args start with a space', async () => {
        const mockCompletionFn = vi
          .fn()
          .mockResolvedValue(['my-chat-tag-1', 'my-chat-tag-2', 'my-channel']);

        const slashCommands = [
          {
            name: 'chat',
            description: 'Manage chat history',
            subCommands: [
              {
                name: 'resume',
                description: 'Resume a saved chat',
                completion: mockCompletionFn,
              },
            ],
          },
        ] as unknown as SlashCommand[];

        const { result } = renderHook(() =>
          useCompletion(
            useTextBufferForTest('/chat resume '),
            testDirs,
            testRootDir,
            slashCommands,
            mockCommandContext,
          ),
        );

        await act(async () => {
          await new Promise((resolve) => setTimeout(resolve, 150));
        });

        expect(mockCompletionFn).toHaveBeenCalledWith(mockCommandContext, '');
        expect(result.current.suggestions).toHaveLength(3);
        expect(result.current.showSuggestions).toBe(true);
      });

      it('should handle completion function that returns null', async () => {
        const completionFn = vi.fn().mockResolvedValue(null);
        const slashCommands = [
          {
            name: 'chat',
            description: 'Manage chat history',
            subCommands: [
              {
                name: 'resume',
                description: 'Resume a saved chat',
                completion: completionFn,
              },
            ],
          },
        ] as unknown as SlashCommand[];

        const { result } = renderHook(() =>
          useCompletion(
            useTextBufferForTest('/chat resume '),
            testDirs,
            testRootDir,
            slashCommands,
            mockCommandContext,
            mockConfig,
          ),
        );

        await act(async () => {
          await new Promise((resolve) => setTimeout(resolve, 150));
        });

        expect(result.current.suggestions).toHaveLength(0);
        expect(result.current.showSuggestions).toBe(false);
      });
    });
  });

<<<<<<< HEAD
  describe('File path completion (`@`)', () => {
    it('should initialize FileSearch and show loading state', async () => {
      mockInitialize.mockResolvedValue(undefined);
      // Provide a mock implementation to prevent the unhandled error
      mockSearch.mockResolvedValue([]);
      const { result } = renderHook(() =>
        useCompletion(
          useTextBufferForTest('@'),
          testRootDir,
          [],
          mockCommandContext,
          mockConfig,
        ),
      );
=======
  describe('File Path Completion (`@`)', () => {
    describe('Basic Completion', () => {
      it('should use glob for top-level @ completions when available', async () => {
        await createTestFile('', 'src', 'index.ts');
        await createTestFile('', 'derp', 'script.ts');
        await createTestFile('', 'README.md');

        const { result } = renderHook(() =>
          useCompletion(
            useTextBufferForTest('@s'),
            testDirs,
            testRootDir,
            [],
            mockCommandContext,
            mockConfig,
          ),
        );

        await act(async () => {
          await new Promise((resolve) => setTimeout(resolve, 150));
        });

        expect(result.current.suggestions).toHaveLength(2);
        expect(result.current.suggestions).toEqual(
          expect.arrayContaining([
            {
              label: 'derp/script.ts',
              value: 'derp/script.ts',
            },
            { label: 'src', value: 'src' },
          ]),
        );
      });

      it('should handle directory-specific completions with git filtering', async () => {
        await createEmptyDir('.git');
        await createTestFile('*.log', '.gitignore');
        await createTestFile('', 'src', 'component.tsx');
        await createTestFile('', 'src', 'temp.log');
        await createTestFile('', 'src', 'index.ts');

        const { result } = renderHook(() =>
          useCompletion(
            useTextBufferForTest('@src/comp'),
            testDirs,
            testRootDir,
            [],
            mockCommandContext,
            mockConfig,
          ),
        );

        await act(async () => {
          await new Promise((resolve) => setTimeout(resolve, 150));
        });
>>>>>>> 820169ba

      expect(result.current.isLoadingSuggestions).toBe(true);
      expect(FileSearch).toHaveBeenCalledWith({
        projectRoot: testRootDir,
        ignoreDirs: [],
        useGitignore: true,
        useGeminiignore: true,
        cache: true,
        cacheTtl: 30,
      });

<<<<<<< HEAD
      await waitFor(() => {
        expect(result.current.isLoadingSuggestions).toBe(false);
=======
      it('should include dotfiles in glob search when input starts with a dot', async () => {
        await createTestFile('', '.env');
        await createTestFile('', '.gitignore');
        await createTestFile('', 'src', 'index.ts');

        const { result } = renderHook(() =>
          useCompletion(
            useTextBufferForTest('@.'),
            testDirs,
            testRootDir,
            [],
            mockCommandContext,
            mockConfig,
          ),
        );

        await act(async () => {
          await new Promise((resolve) => setTimeout(resolve, 150));
        });

        expect(result.current.suggestions).toEqual([
          { label: '.env', value: '.env' },
          { label: '.gitignore', value: '.gitignore' },
        ]);
>>>>>>> 820169ba
      });
    });

    it('should display suggestions after search completes', async () => {
      mockInitialize.mockResolvedValue(undefined);
      mockSearch.mockResolvedValue(['file1.txt', 'file2.js']);

<<<<<<< HEAD
      const { result } = renderHook(() =>
        useCompletion(
          useTextBufferForTest('@f'),
          testRootDir,
          [],
          mockCommandContext,
          mockConfig,
        ),
      );
=======
        const { result } = renderHook(() =>
          useCompletion(
            useTextBufferForTest('@d'),
            testDirs,
            testRootDir,
            [],
            mockCommandContext,
            mockConfigNoRecursive,
          ),
        );

        await act(async () => {
          await new Promise((resolve) => setTimeout(resolve, 150));
        });
>>>>>>> 820169ba

      await waitFor(() => {
        expect(result.current.isLoadingSuggestions).toBe(false);
      });

      expect(mockSearch).toHaveBeenCalledWith('f', {
        signal: expect.any(AbortSignal),
        maxResults: 24,
      });

<<<<<<< HEAD
      expect(result.current.suggestions).toEqual([
        { label: 'file1.txt', value: 'file1.txt' },
        { label: 'file2.js', value: 'file2.js' },
      ]);
      expect(result.current.showSuggestions).toBe(true);
    });
=======
        const { result } = renderHook(() =>
          useCompletion(
            useTextBufferForTest('@'),
            testDirs,
            testRootDir,
            [],
            mockCommandContext,
            undefined,
          ),
        );
>>>>>>> 820169ba

    it('should queue a search if the engine is still initializing', async () => {
      mockInitialize.mockReturnValue(new Promise(() => {})); // Never resolves

      const { result } = renderHook(() =>
        useCompletion(
          useTextBufferForTest('@'),
          testRootDir,
          [],
          mockCommandContext,
          mockConfig,
        ),
      );

      expect(result.current.isLoadingSuggestions).toBe(true);
      expect(mockSearch).not.toHaveBeenCalled();
    });

    it('should abort the previous search when the query changes', async () => {
      const abortSpy = vi.spyOn(AbortController.prototype, 'abort');
      mockInitialize.mockResolvedValue(undefined);
      // Make the search promise never resolve so we can test the abort
      mockSearch.mockReturnValue(new Promise(() => {}));

      const { rerender, unmount } = renderHook(
        ({ text }) =>
          useCompletion(
<<<<<<< HEAD
            useTextBufferForTest(text),
=======
            useTextBufferForTest('@'),
            testDirs,
>>>>>>> 820169ba
            testRootDir,
            [],
            mockCommandContext,
            mockConfig,
          ),
        { initialProps: { text: '@a' } },
      );

      // Wait for initialization to complete and the first search to start
      await waitFor(() => {
        expect(mockSearch).toHaveBeenCalledTimes(1);
      });

      // Trigger a new search, which should abort the previous one
      rerender({ text: '@ab' });

      await waitFor(() => {
        expect(abortSpy).toHaveBeenCalled();
      });

      unmount();
    });

<<<<<<< HEAD
    it('should handle AbortError gracefully', async () => {
      mockInitialize.mockResolvedValue(undefined);
      mockSearch.mockRejectedValue(new AbortError());
=======
        const { result } = renderHook(() =>
          useCompletion(
            useTextBufferForTest('@d'),
            testDirs,
            testRootDir,
            [],
            mockCommandContext,
            mockConfig,
          ),
        );
>>>>>>> 820169ba

      const { result } = renderHook(() =>
        useCompletion(
          useTextBufferForTest('@a'),
          testRootDir,
          [],
          mockCommandContext,
          mockConfig,
        ),
      );

      await waitFor(() => {
        // After an abort, loading should stop, but we keep the suggestion
        // box open for the user.
        expect(result.current.isLoadingSuggestions).toBe(false);
        expect(result.current.showSuggestions).toBe(true);
      });

      expect(result.current.suggestions).toEqual([]);
    });

    it('should abort the search when the hook becomes inactive', async () => {
      const abortSpy = vi.spyOn(AbortController.prototype, 'abort');
      mockInitialize.mockResolvedValue(undefined);
      mockSearch.mockReturnValue(new Promise(() => {}));

      const { rerender, unmount } = renderHook(
        ({ text }) =>
          useCompletion(
<<<<<<< HEAD
            useTextBufferForTest(text),
=======
            useTextBufferForTest('@'),
            testDirs,
>>>>>>> 820169ba
            testRootDir,
            [],
            mockCommandContext,
            mockConfig,
          ),
        { initialProps: { text: '@a' } },
      );

      // Wait for initialization to complete and the first search to start
      await waitFor(() => {
        expect(mockSearch).toHaveBeenCalledTimes(1);
      });

      rerender({ text: ' @a' }); // Becomes inactive

      await waitFor(() => {
        expect(abortSpy).toHaveBeenCalled();
      });

      unmount();
    });

<<<<<<< HEAD
    it('should handle @ at the end of query', async () => {
      mockInitialize.mockResolvedValue(undefined);
      mockSearch.mockResolvedValue(['file1.txt', 'file2.js']);
=======
        const { result } = renderHook(() =>
          useCompletion(
            useTextBufferForTest('@t'),
            testDirs,
            testRootDir,
            [],
            mockCommandContext,
            mockConfig,
          ),
        );
>>>>>>> 820169ba

      const { result } = renderHook(() =>
        useCompletion(
          useTextBufferForTest('query @'),
          testRootDir,
          [],
          mockCommandContext,
          mockConfig,
        ),
      );

      await waitFor(() => {
        expect(result.current.isLoadingSuggestions).toBe(false);
      });

      expect(mockSearch).toHaveBeenCalledWith('', {
        signal: expect.any(AbortSignal),
        maxResults: 24,
      });

      expect(result.current.suggestions).toEqual([
        { label: 'file1.txt', value: 'file1.txt' },
        { label: 'file2.js', value: 'file2.js' },
      ]);
      expect(result.current.showSuggestions).toBe(true);
    });
  });

  describe('handleAutocomplete', () => {
    it('should complete a partial command', () => {
      const slashCommands = [
        {
          name: 'memory',
          description: 'Manage memory',
          subCommands: [
            {
              name: 'show',
              description: 'Show memory',
            },
            {
              name: 'add',
              description: 'Add to memory',
            },
          ],
        },
      ] as unknown as SlashCommand[];

      const { result } = renderHook(() => {
        const textBuffer = useTextBufferForTest('/mem');
        const completion = useCompletion(
          textBuffer,
          testDirs,
          testRootDir,
          slashCommands,
          mockCommandContext,
          mockConfig,
        );
        return { ...completion, textBuffer };
      });

      expect(result.current.suggestions.map((s) => s.value)).toEqual([
        'memory',
      ]);

      act(() => {
        result.current.handleAutocomplete(0);
      });

      expect(result.current.textBuffer.text).toBe('/memory ');
    });

    it('should append a sub-command when the parent is complete', () => {
      const slashCommands = [
        {
          name: 'memory',
          description: 'Manage memory',
          subCommands: [
            {
              name: 'show',
              description: 'Show memory',
            },
            {
              name: 'add',
              description: 'Add to memory',
            },
          ],
        },
      ] as unknown as SlashCommand[];

      const { result } = renderHook(() => {
        const textBuffer = useTextBufferForTest('/memory');
        const completion = useCompletion(
          textBuffer,
          testDirs,
          testRootDir,
          slashCommands,
          mockCommandContext,
          mockConfig,
        );
        return { ...completion, textBuffer };
      });

      // Suggestions are populated by useEffect
      expect(result.current.suggestions.map((s) => s.value)).toEqual([
        'show',
        'add',
      ]);

      act(() => {
        result.current.handleAutocomplete(1); // index 1 is 'add'
      });

      expect(result.current.textBuffer.text).toBe('/memory add ');
    });

    it('should complete a command with an alternative name', () => {
      const slashCommands = [
        {
          name: 'memory',
          description: 'Manage memory',
          subCommands: [
            {
              name: 'show',
              description: 'Show memory',
            },
            {
              name: 'add',
              description: 'Add to memory',
            },
          ],
        },
      ] as unknown as SlashCommand[];

      const { result } = renderHook(() => {
        const textBuffer = useTextBufferForTest('/?');
        const completion = useCompletion(
          textBuffer,
          testDirs,
          testRootDir,
          slashCommands,
          mockCommandContext,
          mockConfig,
        );
        return { ...completion, textBuffer };
      });

      result.current.suggestions.push({
        label: 'help',
        value: 'help',
        description: 'Show help',
      });

      act(() => {
        result.current.handleAutocomplete(0);
      });

      expect(result.current.textBuffer.text).toBe('/help ');
    });

    it('should complete a file path', () => {
      const { result } = renderHook(() => {
        const textBuffer = useTextBufferForTest('@src/fi');
        const completion = useCompletion(
          textBuffer,
          testDirs,
          testRootDir,
          [],
          mockCommandContext,
          mockConfig,
        );
        return { ...completion, textBuffer };
      });

      result.current.suggestions.push({
        label: 'file1.txt',
        value: 'file1.txt',
      });

      act(() => {
        result.current.handleAutocomplete(0);
      });

      expect(result.current.textBuffer.text).toBe('@src/file1.txt');
    });

    it('should complete a file path when cursor is not at the end of the line', () => {
      const text = '@src/fi le.txt';
      const cursorOffset = 7; // after "i"

      const { result } = renderHook(() => {
        const textBuffer = useTextBufferForTest(text, cursorOffset);
        const completion = useCompletion(
          textBuffer,
          testDirs,
          testRootDir,
          [],
          mockCommandContext,
          mockConfig,
        );
        return { ...completion, textBuffer };
      });

      result.current.suggestions.push({
        label: 'file1.txt',
        value: 'file1.txt',
      });

      act(() => {
        result.current.handleAutocomplete(0);
      });

<<<<<<< HEAD
      expect(mockBuffer.replaceRangeByOffset).toHaveBeenCalledWith(
        1, // after '@src/'
        mockBuffer.text.length,
        'file1.txt',
      );
=======
      expect(result.current.textBuffer.text).toBe('@src/file1.txt le.txt');
    });

    it('should complete the correct file path with multiple @-commands', () => {
      const text = '@file1.txt @src/fi';

      const { result } = renderHook(() => {
        const textBuffer = useTextBufferForTest(text);
        const completion = useCompletion(
          textBuffer,
          testDirs,
          testRootDir,
          [],
          mockCommandContext,
          mockConfig,
        );
        return { ...completion, textBuffer };
      });

      result.current.suggestions.push({
        label: 'file2.txt',
        value: 'file2.txt',
      });

      act(() => {
        result.current.handleAutocomplete(0);
      });

      expect(result.current.textBuffer.text).toBe('@file1.txt @src/file2.txt');
>>>>>>> 820169ba
    });
  });
});<|MERGE_RESOLUTION|>--- conflicted
+++ resolved
@@ -6,58 +6,22 @@
 
 /** @vitest-environment jsdom */
 
-import { describe, it, expect, beforeEach, vi } from 'vitest';
-import { renderHook, act, waitFor } from '@testing-library/react';
+import { describe, it, expect, beforeEach, vi, afterEach } from 'vitest';
+import { renderHook, act } from '@testing-library/react';
 import { useCompletion } from './useCompletion.js';
-
+import * as fs from 'fs/promises';
+import * as path from 'path';
+import * as os from 'os';
 import { CommandContext, SlashCommand } from '../commands/types.js';
-<<<<<<< HEAD
-import { useTextBuffer, TextBuffer } from '../components/shared/text-buffer.js';
-import { Config, FileSearch, AbortError } from '@google/gemini-cli-core';
-
-// Mock FileSearch
-const mockInitialize = vi.fn();
-const mockSearch = vi.fn();
-vi.mock('@google/gemini-cli-core', async (importOriginal) => {
-  const original =
-    await importOriginal<typeof import('@google/gemini-cli-core')>();
-  return {
-    ...original,
-    FileSearch: vi.fn().mockImplementation(() => ({
-      initialize: mockInitialize,
-      search: mockSearch,
-    })),
-    AbortError: class AbortError extends Error {
-      constructor(message?: string) {
-        super(message);
-        this.name = 'AbortError';
-      }
-    },
-  };
-});
-=======
 import { Config, FileDiscoveryService } from '@google/gemini-cli-core';
 import { useTextBuffer } from '../components/shared/text-buffer.js';
->>>>>>> 820169ba
 
 describe('useCompletion', () => {
+  let testRootDir: string;
+  let mockConfig: Config;
+
   // A minimal mock is sufficient for these tests.
   const mockCommandContext = {} as CommandContext;
-<<<<<<< HEAD
-  const testRootDir = 'test/root/dir';
-  const mockConfig = {
-    getFileFilteringOptions: () => ({
-      respectGitIgnore: true,
-      respectGeminiIgnore: true,
-    }),
-  } as unknown as Config;
-
-  beforeEach(() => {
-    vi.clearAllMocks();
-    mockInitialize.mockResolvedValue(undefined);
-    mockSearch.mockResolvedValue([]);
-  });
-=======
   let testDirs: string[];
 
   async function createEmptyDir(...pathSegments: string[]) {
@@ -72,7 +36,6 @@
     await fs.writeFile(fullPath, content);
     return fullPath;
   }
->>>>>>> 820169ba
 
   // Helper to create real TextBuffer objects within renderHook
   function useTextBufferForTest(text: string, cursorOffset?: number) {
@@ -85,8 +48,6 @@
     });
   }
 
-<<<<<<< HEAD
-=======
   beforeEach(async () => {
     testRootDir = await fs.mkdtemp(
       path.join(os.tmpdir(), 'completion-unit-test-'),
@@ -114,7 +75,6 @@
     await fs.rm(testRootDir, { recursive: true, force: true });
   });
 
->>>>>>> 820169ba
   describe('Core Hook Behavior', () => {
     describe('State Management', () => {
       it('should initialize with default state', () => {
@@ -854,22 +814,6 @@
     });
   });
 
-<<<<<<< HEAD
-  describe('File path completion (`@`)', () => {
-    it('should initialize FileSearch and show loading state', async () => {
-      mockInitialize.mockResolvedValue(undefined);
-      // Provide a mock implementation to prevent the unhandled error
-      mockSearch.mockResolvedValue([]);
-      const { result } = renderHook(() =>
-        useCompletion(
-          useTextBufferForTest('@'),
-          testRootDir,
-          [],
-          mockCommandContext,
-          mockConfig,
-        ),
-      );
-=======
   describe('File Path Completion (`@`)', () => {
     describe('Basic Completion', () => {
       it('should use glob for top-level @ completions when available', async () => {
@@ -925,22 +869,13 @@
         await act(async () => {
           await new Promise((resolve) => setTimeout(resolve, 150));
         });
->>>>>>> 820169ba
-
-      expect(result.current.isLoadingSuggestions).toBe(true);
-      expect(FileSearch).toHaveBeenCalledWith({
-        projectRoot: testRootDir,
-        ignoreDirs: [],
-        useGitignore: true,
-        useGeminiignore: true,
-        cache: true,
-        cacheTtl: 30,
-      });
-
-<<<<<<< HEAD
-      await waitFor(() => {
-        expect(result.current.isLoadingSuggestions).toBe(false);
-=======
+
+        // Should filter out .log files but include matching .tsx files
+        expect(result.current.suggestions).toEqual([
+          { label: 'component.tsx', value: 'component.tsx' },
+        ]);
+      });
+
       it('should include dotfiles in glob search when input starts with a dot', async () => {
         await createTestFile('', '.env');
         await createTestFile('', '.gitignore');
@@ -965,25 +900,19 @@
           { label: '.env', value: '.env' },
           { label: '.gitignore', value: '.gitignore' },
         ]);
->>>>>>> 820169ba
-      });
-    });
-
-    it('should display suggestions after search completes', async () => {
-      mockInitialize.mockResolvedValue(undefined);
-      mockSearch.mockResolvedValue(['file1.txt', 'file2.js']);
-
-<<<<<<< HEAD
-      const { result } = renderHook(() =>
-        useCompletion(
-          useTextBufferForTest('@f'),
-          testRootDir,
-          [],
-          mockCommandContext,
-          mockConfig,
-        ),
-      );
-=======
+      });
+    });
+
+    describe('Configuration-based Behavior', () => {
+      it('should not perform recursive search when disabled in config', async () => {
+        const mockConfigNoRecursive = {
+          ...mockConfig,
+          getEnableRecursiveFileSearch: vi.fn(() => false),
+        } as unknown as Config;
+
+        await createEmptyDir('data');
+        await createEmptyDir('dist');
+
         const { result } = renderHook(() =>
           useCompletion(
             useTextBufferForTest('@d'),
@@ -998,25 +927,18 @@
         await act(async () => {
           await new Promise((resolve) => setTimeout(resolve, 150));
         });
->>>>>>> 820169ba
-
-      await waitFor(() => {
-        expect(result.current.isLoadingSuggestions).toBe(false);
-      });
-
-      expect(mockSearch).toHaveBeenCalledWith('f', {
-        signal: expect.any(AbortSignal),
-        maxResults: 24,
-      });
-
-<<<<<<< HEAD
-      expect(result.current.suggestions).toEqual([
-        { label: 'file1.txt', value: 'file1.txt' },
-        { label: 'file2.js', value: 'file2.js' },
-      ]);
-      expect(result.current.showSuggestions).toBe(true);
-    });
-=======
+
+        expect(result.current.suggestions).toEqual([
+          { label: 'data/', value: 'data/' },
+          { label: 'dist/', value: 'dist/' },
+        ]);
+      });
+
+      it('should work without config (fallback behavior)', async () => {
+        await createEmptyDir('src');
+        await createEmptyDir('node_modules');
+        await createTestFile('', 'README.md');
+
         const { result } = renderHook(() =>
           useCompletion(
             useTextBufferForTest('@'),
@@ -1027,68 +949,62 @@
             undefined,
           ),
         );
->>>>>>> 820169ba
-
-    it('should queue a search if the engine is still initializing', async () => {
-      mockInitialize.mockReturnValue(new Promise(() => {})); // Never resolves
-
-      const { result } = renderHook(() =>
-        useCompletion(
-          useTextBufferForTest('@'),
-          testRootDir,
-          [],
-          mockCommandContext,
-          mockConfig,
-        ),
-      );
-
-      expect(result.current.isLoadingSuggestions).toBe(true);
-      expect(mockSearch).not.toHaveBeenCalled();
-    });
-
-    it('should abort the previous search when the query changes', async () => {
-      const abortSpy = vi.spyOn(AbortController.prototype, 'abort');
-      mockInitialize.mockResolvedValue(undefined);
-      // Make the search promise never resolve so we can test the abort
-      mockSearch.mockReturnValue(new Promise(() => {}));
-
-      const { rerender, unmount } = renderHook(
-        ({ text }) =>
-          useCompletion(
-<<<<<<< HEAD
-            useTextBufferForTest(text),
-=======
+
+        await act(async () => {
+          await new Promise((resolve) => setTimeout(resolve, 150));
+        });
+
+        // Without config, should include all files
+        expect(result.current.suggestions).toHaveLength(3);
+        expect(result.current.suggestions).toEqual(
+          expect.arrayContaining([
+            { label: 'src/', value: 'src/' },
+            { label: 'node_modules/', value: 'node_modules/' },
+            { label: 'README.md', value: 'README.md' },
+          ]),
+        );
+      });
+
+      it('should handle git discovery service initialization failure gracefully', async () => {
+        // Intentionally don't create a .git directory to cause an initialization failure.
+        await createEmptyDir('src');
+        await createTestFile('', 'README.md');
+
+        const consoleSpy = vi
+          .spyOn(console, 'warn')
+          .mockImplementation(() => {});
+
+        const { result } = renderHook(() =>
+          useCompletion(
             useTextBufferForTest('@'),
             testDirs,
->>>>>>> 820169ba
             testRootDir,
             [],
             mockCommandContext,
             mockConfig,
           ),
-        { initialProps: { text: '@a' } },
-      );
-
-      // Wait for initialization to complete and the first search to start
-      await waitFor(() => {
-        expect(mockSearch).toHaveBeenCalledTimes(1);
-      });
-
-      // Trigger a new search, which should abort the previous one
-      rerender({ text: '@ab' });
-
-      await waitFor(() => {
-        expect(abortSpy).toHaveBeenCalled();
-      });
-
-      unmount();
-    });
-
-<<<<<<< HEAD
-    it('should handle AbortError gracefully', async () => {
-      mockInitialize.mockResolvedValue(undefined);
-      mockSearch.mockRejectedValue(new AbortError());
-=======
+        );
+
+        await act(async () => {
+          await new Promise((resolve) => setTimeout(resolve, 150));
+        });
+
+        // Since we use centralized service, initialization errors are handled at config level
+        // This test should verify graceful fallback behavior
+        expect(result.current.suggestions.length).toBeGreaterThanOrEqual(0);
+        // Should still show completions even if git discovery fails
+        expect(result.current.suggestions.length).toBeGreaterThan(0);
+
+        consoleSpy.mockRestore();
+      });
+    });
+
+    describe('Git-Aware Filtering', () => {
+      it('should filter git-ignored entries from @ completions', async () => {
+        await createEmptyDir('.git');
+        await createTestFile('dist', '.gitignore');
+        await createEmptyDir('data');
+
         const { result } = renderHook(() =>
           useCompletion(
             useTextBufferForTest('@d'),
@@ -1099,69 +1015,63 @@
             mockConfig,
           ),
         );
->>>>>>> 820169ba
-
-      const { result } = renderHook(() =>
-        useCompletion(
-          useTextBufferForTest('@a'),
-          testRootDir,
-          [],
-          mockCommandContext,
-          mockConfig,
-        ),
-      );
-
-      await waitFor(() => {
-        // After an abort, loading should stop, but we keep the suggestion
-        // box open for the user.
-        expect(result.current.isLoadingSuggestions).toBe(false);
+
+        // Wait for async operations to complete
+        await act(async () => {
+          await new Promise((resolve) => setTimeout(resolve, 150)); // Account for debounce
+        });
+
+        expect(result.current.suggestions).toEqual(
+          expect.arrayContaining([{ label: 'data', value: 'data' }]),
+        );
         expect(result.current.showSuggestions).toBe(true);
       });
 
-      expect(result.current.suggestions).toEqual([]);
-    });
-
-    it('should abort the search when the hook becomes inactive', async () => {
-      const abortSpy = vi.spyOn(AbortController.prototype, 'abort');
-      mockInitialize.mockResolvedValue(undefined);
-      mockSearch.mockReturnValue(new Promise(() => {}));
-
-      const { rerender, unmount } = renderHook(
-        ({ text }) =>
-          useCompletion(
-<<<<<<< HEAD
-            useTextBufferForTest(text),
-=======
+      it('should filter git-ignored directories from @ completions', async () => {
+        await createEmptyDir('.git');
+        await createTestFile('node_modules\ndist\n.env', '.gitignore');
+        // gitignored entries
+        await createEmptyDir('node_modules');
+        await createEmptyDir('dist');
+        await createTestFile('', '.env');
+
+        // visible
+        await createEmptyDir('src');
+        await createTestFile('', 'README.md');
+
+        const { result } = renderHook(() =>
+          useCompletion(
             useTextBufferForTest('@'),
             testDirs,
->>>>>>> 820169ba
             testRootDir,
             [],
             mockCommandContext,
             mockConfig,
           ),
-        { initialProps: { text: '@a' } },
-      );
-
-      // Wait for initialization to complete and the first search to start
-      await waitFor(() => {
-        expect(mockSearch).toHaveBeenCalledTimes(1);
-      });
-
-      rerender({ text: ' @a' }); // Becomes inactive
-
-      await waitFor(() => {
-        expect(abortSpy).toHaveBeenCalled();
-      });
-
-      unmount();
-    });
-
-<<<<<<< HEAD
-    it('should handle @ at the end of query', async () => {
-      mockInitialize.mockResolvedValue(undefined);
-      mockSearch.mockResolvedValue(['file1.txt', 'file2.js']);
-=======
+        );
+
+        // Wait for async operations to complete
+        await act(async () => {
+          await new Promise((resolve) => setTimeout(resolve, 150)); // Account for debounce
+        });
+
+        expect(result.current.suggestions).toEqual([
+          { label: 'README.md', value: 'README.md' },
+          { label: 'src/', value: 'src/' },
+        ]);
+        expect(result.current.showSuggestions).toBe(true);
+      });
+
+      it('should handle recursive search with git-aware filtering', async () => {
+        await createEmptyDir('.git');
+        await createTestFile('node_modules/\ntemp/', '.gitignore');
+        await createTestFile('', 'data', 'test.txt');
+        await createEmptyDir('dist');
+        await createEmptyDir('node_modules');
+        await createTestFile('', 'src', 'index.ts');
+        await createEmptyDir('src', 'components');
+        await createTestFile('', 'temp', 'temp.log');
+
         const { result } = renderHook(() =>
           useCompletion(
             useTextBufferForTest('@t'),
@@ -1172,32 +1082,16 @@
             mockConfig,
           ),
         );
->>>>>>> 820169ba
-
-      const { result } = renderHook(() =>
-        useCompletion(
-          useTextBufferForTest('query @'),
-          testRootDir,
-          [],
-          mockCommandContext,
-          mockConfig,
-        ),
-      );
-
-      await waitFor(() => {
-        expect(result.current.isLoadingSuggestions).toBe(false);
-      });
-
-      expect(mockSearch).toHaveBeenCalledWith('', {
-        signal: expect.any(AbortSignal),
-        maxResults: 24,
-      });
-
-      expect(result.current.suggestions).toEqual([
-        { label: 'file1.txt', value: 'file1.txt' },
-        { label: 'file2.js', value: 'file2.js' },
-      ]);
-      expect(result.current.showSuggestions).toBe(true);
+
+        await act(async () => {
+          await new Promise((resolve) => setTimeout(resolve, 150));
+        });
+
+        // Should not include anything from node_modules or dist
+        const suggestionLabels = result.current.suggestions.map((s) => s.label);
+        expect(suggestionLabels).not.toContain('temp/');
+        expect(suggestionLabels).not.toContain('node_modules/');
+      });
     });
   });
 
@@ -1384,13 +1278,6 @@
         result.current.handleAutocomplete(0);
       });
 
-<<<<<<< HEAD
-      expect(mockBuffer.replaceRangeByOffset).toHaveBeenCalledWith(
-        1, // after '@src/'
-        mockBuffer.text.length,
-        'file1.txt',
-      );
-=======
       expect(result.current.textBuffer.text).toBe('@src/file1.txt le.txt');
     });
 
@@ -1420,7 +1307,6 @@
       });
 
       expect(result.current.textBuffer.text).toBe('@file1.txt @src/file2.txt');
->>>>>>> 820169ba
     });
   });
 });